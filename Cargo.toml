# Copyright 2023 shadow3aaa@gitbub.com
#
# Licensed under the Apache License, Version 2.0 (the "License");
# you may not use this file except in compliance with the License.
# You may obtain a copy of the License at
#
#     http://www.apache.org/licenses/LICENSE-2.0
#
# Unless required by applicable law or agreed to in writing, software
# distributed under the License is distributed on an "AS IS" BASIS,
# WITHOUT WARRANTIES OR CONDITIONS OF ANY KIND, either express or implied.
# See the License for the specific language governing permissions and
# limitations under the License.

[package]
name = "fas-rs"
version = "3.7.0"
edition = "2021"
description = "Frame aware scheduling for android. Requires kernel ebpf support."
authors = ["shadow3"]
license = "Apache-2.0"
readme = "README.md"
repository = "https://github.com/shadow3aaa/fas-rs"

[dependencies]
likely_stable = "0.1.2"
parking_lot = "0.12.3"
log = "0.4.22"
<<<<<<< HEAD
anyhow = { version  = "1.0.91", features = ["backtrace"] }
thiserror = "1.0.66"
=======
anyhow = { version  = "1.0.92", features = ["backtrace"] }
thiserror = "1.0.65"
>>>>>>> a572f9f6
inotify = { version = "0.11.0", default-features = false }
libc = "0.2.161"
flexi_logger = "0.29.5"
toml = "0.8.19"
serde = { version = "1.0.214", features = ["derive"] }
sys-mount = { version = "3.0.1", default-features = false }
quick-xml = { version = "0.37.0", features = ["serialize"] }
mlua = { version = "0.10.0", features = ["luajit", "vendored", "error-send"] }
frame-analyzer = "0.3.3"
dumpsys-rs = { git = "https://github.com/shadow3aaa/dumpsys-rs" }
mimalloc = "0.1.43"
num_cpus = "1.16.0"
rand = "0.8.5"
rusqlite = { version = "0.32.1", features = ["bundled"]}

[build-dependencies]
anyhow = "1.0.92"
toml = "0.8.19"
serde = { version = "1.0.214", features = ["derive"] }
serde_json = "1.0.132"

[profile.dev]
overflow-checks = false
opt-level = 3
strip = true

[profile.release]
overflow-checks = false
codegen-units = 1
lto = "fat"
opt-level = 3
strip = true<|MERGE_RESOLUTION|>--- conflicted
+++ resolved
@@ -26,13 +26,8 @@
 likely_stable = "0.1.2"
 parking_lot = "0.12.3"
 log = "0.4.22"
-<<<<<<< HEAD
 anyhow = { version  = "1.0.91", features = ["backtrace"] }
 thiserror = "1.0.66"
-=======
-anyhow = { version  = "1.0.92", features = ["backtrace"] }
-thiserror = "1.0.65"
->>>>>>> a572f9f6
 inotify = { version = "0.11.0", default-features = false }
 libc = "0.2.161"
 flexi_logger = "0.29.5"
