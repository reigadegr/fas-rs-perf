--- conflicted
+++ resolved
@@ -29,13 +29,8 @@
 likely_stable = "0.1.3"
 parking_lot = "0.12.3"
 log = "0.4.22"
-<<<<<<< HEAD
-anyhow = { version = "1.0.94" }
 thiserror = "2.0.9"
-=======
 anyhow = { version = "1.0.95" }
-thiserror = "2.0.8"
->>>>>>> d29b82c7
 inotify = { version = "0.11.0", default-features = false }
 flexi_logger = "0.29.8"
 libc = "0.2.169"
